--- conflicted
+++ resolved
@@ -247,11 +247,7 @@
     if img.show_branch_length:
         bl_face = faces.AttrFace("dist", fsize=8, ftype="Arial", fgcolor="black", formatter = "%0.3g")
     if img.show_branch_support:
-<<<<<<< HEAD
         su_face = faces.AttrFace("support", fsize=8, ftype="Arial", fgcolor="darkred", formatter = "%0.3g")
-=======
-        su_face = faces.AttrFace("support", fsize=8, ftype="Arial", fgcolor="darkred", formatter = "%f")
->>>>>>> e7c19349
     if img.show_leaf_name:
         na_face = faces.AttrFace("name", fsize=10, ftype="Arial", fgcolor="black")
 
@@ -261,11 +257,7 @@
         if img.show_branch_length:
             faces.add_face_to_node(bl_face, n, 0, position="branch-top")
 
-<<<<<<< HEAD
         if not _leaf(n) and img.show_branch_support:
-=======
-        if not _leaf() and img.show_branch_support:
->>>>>>> e7c19349
             faces.add_face_to_node(su_face, n, 0, position="branch-bottom")
 
         if _leaf(n) and img.show_leaf_name:
