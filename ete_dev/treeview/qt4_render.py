--- conflicted
+++ resolved
@@ -160,11 +160,8 @@
         self.img = img
 
     def draw(self):
-<<<<<<< HEAD
-=======
         self.img._scale = None
         tree_item, self.n2i, self.n2f = render(self.tree, self.img)
->>>>>>> 22c772a0
         if self.master_item:
             self.removeItem(self.master_item)
         tree_item, n2i, n2f = render(self.tree, self.img)
@@ -172,11 +169,7 @@
         self.addItem(self.master_item)
         tree_item.setParentItem(self.master_item)
         self.setSceneRect(tree_item.rect())
-<<<<<<< HEAD
-
-=======
-        
->>>>>>> 22c772a0
+
 #@tracktime
 def render(root_node, img, hide_root=False):
     '''main render function. hide_root option is used when render
@@ -218,13 +211,8 @@
         su_face = faces.AttrFace("support", fsize=8, ftype="Arial", fgcolor="darkred", formatter = "%0.3g")
     if img.show_leaf_name:
         na_face = faces.AttrFace("name", fsize=10, ftype="Arial", fgcolor="black")
-<<<<<<< HEAD
-
-    for n in root_node.traverse():
-=======
     
     for n in root_node.traverse(is_leaf_fn=_leaf):
->>>>>>> 22c772a0
         set_style(n, layout_fn)
 
         if img.show_branch_length:
@@ -334,11 +322,7 @@
         frame.setPen(QtGui.QPen(QtCore.Qt.NoPen))
     else:
         frame.setPen(QtGui.QPen(QtGui.QColor("black")))
-<<<<<<< HEAD
-
-=======
     
->>>>>>> 22c772a0
     return frame, n2i, n2f
 
 def adjust_faces_to_tranformations(img, mainRect, n2i, n2f, tree_layers):
@@ -450,7 +434,7 @@
             line.setLine(0, 5, length, 5)
             line2.setLine(0, 0, 0, 10)
             line3.setLine(length, 0, length, 10)
-            scale_text = "%0.2f" % (float(length) / img._scale)
+            #scale_text = "%0.2f" % (float(length) / img._scale)
             scale = QtGui.QGraphicsSimpleTextItem(scale_text)
             scale.setParentItem(scaleItem)
             scale.setPos(0, 10)
@@ -633,12 +617,8 @@
     pen.setWidth(style["hz_line_width"])
     #pen.setCapStyle(QtCore.Qt.FlatCap)
     #pen.setCapStyle(QtCore.Qt.RoundCap)
-<<<<<<< HEAD
-    pen.setJoinStyle(QtCore.Qt.RoundJoin)
-=======
     #pen.setCapStyle(QtCore.Qt.SquareCap)
     #pen.setJoinStyle(QtCore.Qt.RoundJoin)
->>>>>>> 22c772a0
     hz_line = _LineItem()
     hz_line = _NodeLineItem(node)
     hz_line.setPen(pen)
@@ -1022,12 +1002,8 @@
     item.widths = [w0, w1, w2, w3, w4, w5]
 
     # Calculate total node size
-<<<<<<< HEAD
-    total_w = sum([w0, w1, w2, w3, w4]) # do not count aligned faces
-=======
     total_w = sum([w0, w1, w2, w3, w4, item.xoff]) # do not count aligned faces
 	
->>>>>>> 22c772a0
     if img.mode == "c":
         max_h = max(item.heights[:4] + [min_separation])
     elif img.mode == "r":
