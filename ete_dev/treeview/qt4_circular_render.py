--- conflicted
+++ resolved
@@ -2,13 +2,8 @@
 import colorsys
 from PyQt4 import QtCore, QtGui
 from main import _leaf, tracktime
-<<<<<<< HEAD
-from qt4_gui import _NodeActions
-from collections import deque
-=======
 from node_gui_actions import _NodeActions
 
->>>>>>> c4057e3e
 
 class _LineItem(QtGui.QGraphicsLineItem):
     def paint(self, painter, option, widget):
@@ -199,13 +194,9 @@
             C.setPath(path)
             item.static_items.append(C)
 
-<<<<<<< HEAD
-=======
 
         if hasattr(item, "content"):
->>>>>>> c4057e3e
-
-        if hasattr(item, "content"):
+
             # If applies, it sets the length of the extra branch length
             if item.extra_branch_line:
                 xtra =  item.extra_branch_line.line().dx()
@@ -221,6 +212,7 @@
             if xoffset:
                 for i in item.movable_items:
                     i.moveBy(xoffset, 0)
+                
             
     n2i[root_node].max_r = max_r
     return max_r
@@ -231,8 +223,10 @@
     item.full_start = last_rotation - (rot_step / 2)
     item.full_end = last_rotation + (rot_step / 2)
     item.angle_span = rot_step
+    #item.center = item.nodeRegion.height() / 2
     item.effective_height = get_effective_height(node, n2i, n2f)
     item.center = item.effective_height/2
+    #item.setParentItem(n2i[node.up])
 
 def init_circular_node_item(node, n2i, n2f):
     item = n2i[node]
