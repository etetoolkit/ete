--- conflicted
+++ resolved
@@ -1,13 +1,8 @@
 import types
 import signal
 
-<<<<<<< HEAD
 from PyQt4  import QtGui
 from PyQt4  import QtCore
-=======
-from PyQt4 import QtGui, QtSvg
-from PyQt4 import QtCore
->>>>>>> 7e801583
 from qt4_gui import _GUI, _PropertiesDialog, _BasicNodeActions
 
 import layouts
@@ -15,6 +10,7 @@
 from main import TreeStyle, save
 from qt4_render import _TreeScene, render, get_tree_img_map
 from templates import _DEFAULT_STYLE, apply_template
+
 
 __all__ = ["show_tree", "render_tree"]
 
@@ -56,29 +52,6 @@
 
     tree_item.setParentItem(scene.master_item)
     scene.addItem(scene.master_item)
-    
-    size = tree_item.rect()
-    w, h = size.width(), size.height()
-    
-    svg = QtSvg.QSvgGenerator()
-    svg.setFileName("test.svg")
-    svg.setSize(QtCore.QSize(w, h))
-    svg.setViewBox(size)
-
-    
-    pp = QtGui.QPainter()
-    pp.begin(svg)
-    #pp.setRenderHint(QtGui.QPainter.Antialiasing)
-    #pp.setRenderHint(QtGui.QPainter.TextAntialiasing)
-    #pp.setRenderHint(QtGui.QPainter.SmoothPixmapTransform)
-    scene.render(pp, tree_item.rect(), tree_item.rect(), QtCore.Qt.KeepAspectRatio)
-    pp.end()
-
-    img = QtSvg.QGraphicsSvgItem("test.svg")
-    #img.setParentItem(scene.master_item)
-    #scene.removeItem(tree_item)
-    #tree_item.setVisible(False)
-    
     mainapp = _GUI(scene)
     if win_name:
         mainapp.setObjectName(win_name)
