import re
from sys import stderr
from PyQt4  import QtCore, QtGui
from PyQt4.QtGui import QBrush, QPen, QGraphicsRectItem
from PyQt4.QtGui import QPrinter
from PyQt4.QtCore import QThread, SIGNAL
try:
    from PyQt4 import QtOpenGL
    USE_GL = True
    USE_GL = False # Temporarily disabled
except ImportError:
    USE_GL = False

import _mainwindow, _search_dialog, _show_newick, _open_newick, _about
from main import TreeStyle, save, random_color
from qt4_render import render
from ete_dev._ph import new_version
from ete_dev import Tree, TreeStyle
import time

class _SelectorItem(QtGui.QGraphicsRectItem):
    def __init__(self, parent=None):
        self.Color = QtGui.QColor("blue")
        self._active = False
        QtGui.QGraphicsRectItem.__init__(self, 0, 0, 0, 0, parent=parent)

    def paint(self, p, option, widget):
        p.setPen(self.Color)
        p.drawRect(self.rect().x(),self.rect().y(),self.rect().width(),self.rect().height())
        return
        # Draw info text
        font = QtGui.QFont("Arial",13)
        text = "%d selected."  % len(self.get_selected_nodes())
        textR = QtGui.QFontMetrics(font).boundingRect(text)
        if  self.rect().width() > textR.width() and \
                self.rect().height() > textR.height()/2 and 0: # OJO !!!!
            p.setPen(QtGui.QPen(self.Color))
            p.setFont(QtGui.QFont("Arial",13))
            p.drawText(self.rect().bottomLeft().x(),self.rect().bottomLeft().y(),text)

    def get_selected_nodes(self):
        selPath = QtGui.QPainterPath()
        selPath.addRect(self.rect())
        self.scene().setSelectionArea(selPath)
        return [i.node for i in self.scene().selectedItems()]

    def setActive(self,bool):
        self._active = bool

    def isActive(self):
        return self._active

def etime(f):
    def a_wrapper_accepting_arguments(*args, **kargs):
        global TIME
        t1 = time.time()
        f(*args, **kargs)
        print time.time() - t1 
    return a_wrapper_accepting_arguments

class CheckUpdates(QThread):
    def run(self):
        try:
            current, latest, tag = new_version()
            if tag is None: 
                tag = ""
            msg = ""
            if current and latest:
                if current < latest:
                    msg = "New version available (rev%s): %s More info at http://ete.cgenomics.org." %\
                        (latest, tag)
                elif current == latest:
                    msg = "Up to date"
            self.emit(SIGNAL("output(QString)"), msg)
        except Exception:
            pass
            
class _GUI(QtGui.QMainWindow):
    def _updatestatus(self, msg):
        self.main.statusbar.showMessage(msg)

    def redraw(self):
        self.scene.draw()
        self.view.init_values()
                
    def __init__(self, scene, *args):
        QtGui.QMainWindow.__init__(self, *args)
        self.main = _mainwindow.Ui_MainWindow()
        self.main.setupUi(self)
        self.setWindowTitle("ETE Tree Browser")
        
        self.scene = scene
        self.view = _TreeView(scene)
        scene.view = self.view
        self.node_properties = _PropertiesDialog(scene)
        self.view.prop_table = self.node_properties

        self.view.centerOn(0,0)
        if scene.img.show_branch_length: 
            self.main.actionBranchLength.setChecked(True)
        if scene.img.show_branch_support: 
            self.main.actionBranchSupport.setChecked(True)
        if scene.img.show_leaf_name: 
            self.main.actionLeafName.setChecked(True)
        if scene.img.force_topology: 
            self.main.actionForceTopology.setChecked(True)

        splitter = QtGui.QSplitter()
        splitter.addWidget(self.view)
        splitter.addWidget(self.node_properties)
        self.setCentralWidget(splitter)
        # I create a single dialog to keep the last search options
        self.searchDialog =  QtGui.QDialog()
        # Don't know if this is the best way to set up the dialog and
        # its variables
        self.searchDialog._conf = _search_dialog.Ui_Dialog()
        self.searchDialog._conf.setupUi(self.searchDialog)

        self.scene.setItemIndexMethod(QtGui.QGraphicsScene.NoIndex)

        # Shows the whole tree by default
        self.view.fitInView(self.scene.sceneRect(), QtCore.Qt.KeepAspectRatio)
        
        # Check for updates
        self.check = CheckUpdates()
        #self.check.start()
        #self.connect(self.check, SIGNAL("output(QString)"), self._updatestatus)
        
    @QtCore.pyqtSignature("")
    def on_actionETE_triggered(self):
        try:
            __VERSION__
        except:
            __VERSION__= "development branch"

        d = QtGui.QDialog()
        d._conf = _about.Ui_About()
        d._conf.setupUi(d)
        d._conf.version.setText("Version: %s" %__VERSION__)
        d._conf.version.setAlignment(QtCore.Qt.AlignHCenter)
        d.exec_()

    @QtCore.pyqtSignature("")
    def on_actionZoomOut_triggered(self):
        self.view.safe_scale(0.8,0.8)

    @QtCore.pyqtSignature("")
    def on_actionZoomIn_triggered(self):
        self.view.safe_scale(1.2,1.2)

    @QtCore.pyqtSignature("")
    def on_actionZoomInX_triggered(self):
        self.scene.img._scale += self.scene.img._scale * 0.05
<<<<<<< HEAD
        self.scene.draw()
=======
        self.redraw()
>>>>>>> c4057e3e

    @QtCore.pyqtSignature("")
    def on_actionZoomOutX_triggered(self):
        self.scene.img._scale -= self.scene.img._scale * 0.05
<<<<<<< HEAD
        self.scene.draw()
=======
        self.redraw()
>>>>>>> c4057e3e

    @QtCore.pyqtSignature("")
    def on_actionZoomInY_triggered(self):
        self.scene.img.branch_vertical_margin += 5
        self.scene.img._scale = None
<<<<<<< HEAD
        self.scene.draw()
=======
        self.redraw()
>>>>>>> c4057e3e

    @QtCore.pyqtSignature("")
    def on_actionZoomOutY_triggered(self):
        if self.scene.img.branch_vertical_margin > 0:
            margin = self.scene.img.branch_vertical_margin - 5 
            if margin > 0: 
                self.scene.img.branch_vertical_margin = margin
            else:
                self.scene.img.branch_vertical_margin = 0.0
            self.redraw()

    @QtCore.pyqtSignature("")
    def on_actionFit2tree_triggered(self):
        self.view.fitInView(self.scene.sceneRect(), QtCore.Qt.KeepAspectRatio)

    @QtCore.pyqtSignature("")
    def on_actionFit2region_triggered(self):
        R = self.view.selector.rect()
        if R.width()>0 and R.height()>0:
            self.view.fitInView(R.x(), R.y(), R.width(),\
                                    R.height(), QtCore.Qt.KeepAspectRatio)

    @QtCore.pyqtSignature("")
    def on_actionSearchNode_triggered(self):
        setup = self.searchDialog._conf
        setup.attrValue.setFocus()
        ok = self.searchDialog.exec_()
        if ok:
            mType = setup.attrType.currentIndex()
            aName = str(setup.attrName.text())
            if mType >= 2 and mType <=6:
                try:
                    aValue =  float(setup.attrValue.text())
                except ValueError:
                    QtGui.QMessageBox.information(self, "!",\
                                              "A numeric value is expected")
                    return
            elif mType == 7:
                aValue = re.compile(str(setup.attrValue.text()))
            elif mType == 0 or mType == 1:
                aValue =  str(setup.attrValue.text())

            if mType == 1 or mType == 2: #"is or =="
                cmpFn = lambda x,y: x == y
            elif mType == 0: # "contains"
                cmpFn = lambda x,y: y in x
            elif mType == 3:
                cmpFn = lambda x,y: x >= y
            elif mType == 4:
                cmpFn = lambda x,y: x > y
            elif mType == 5:
                cmpFn = lambda x,y: x <= y
            elif mType == 6:
                cmpFn = lambda x,y: x < y
            elif mType == 7:
                cmpFn = lambda x,y: re.search(y, x)

            for n in self.scene.tree.traverse():
                if setup.leaves_only.isChecked() and not n.is_leaf():
                    continue
                if hasattr(n, aName) \
                        and cmpFn(getattr(n, aName), aValue ):
                    self.scene.view.highlight_node(n)

    @QtCore.pyqtSignature("")
    def on_actionClear_search_triggered(self):
        # This could be much more efficient
        for n in self.view.n2hl.keys():
            self.scene.view.unhighlight_node(n)

    @QtCore.pyqtSignature("")
    def on_actionBranchLength_triggered(self):
        self.scene.img.show_branch_length ^= True
        self.scene.img._scale = None
<<<<<<< HEAD
        self.scene.draw()
=======
        self.redraw()
>>>>>>> c4057e3e
        self.view.centerOn(0,0)

    @QtCore.pyqtSignature("")
    def on_actionBranchSupport_triggered(self):
        self.scene.img.show_branch_support ^= True
        self.scene.img._scale = None
<<<<<<< HEAD
        self.scene.draw()
=======
        self.redraw()
>>>>>>> c4057e3e
        self.view.centerOn(0,0)

    @QtCore.pyqtSignature("")
    def on_actionLeafName_triggered(self):
        self.scene.img.show_leaf_name ^= True
        self.scene.img._scale = None
<<<<<<< HEAD
        self.scene.draw()
=======
        self.redraw()
>>>>>>> c4057e3e
        self.view.centerOn(0,0)

    @QtCore.pyqtSignature("")
    def on_actionForceTopology_triggered(self):
        self.scene.img.force_topology ^= True
        self.scene.img._scale = None
<<<<<<< HEAD
        self.scene.draw()
=======
        self.redraw()
>>>>>>> c4057e3e
        self.view.centerOn(0,0)

    @QtCore.pyqtSignature("")
    def on_actionShow_newick_triggered(self):
        d = NewickDialog(self.scene.tree)
        d._conf = _show_newick.Ui_Newick()
        d._conf.setupUi(d)
        d.update_newick()
        d.exec_()

    @QtCore.pyqtSignature("")
    def on_actionChange_orientation_triggered(self):
        self.scene.props.orientation ^= 1
        self.redraw()

    @QtCore.pyqtSignature("")
    def on_actionShow_phenogram_triggered(self):
        self.scene.props.style = 0
        self.redraw()

    @QtCore.pyqtSignature("")
    def on_actionShowCladogram_triggered(self):
        self.scene.props.style = 1
        self.redraw()

    @QtCore.pyqtSignature("")
    def on_actionOpen_triggered(self):
        d = QtGui.QFileDialog()
        d._conf = _open_newick.Ui_OpenNewick()
        d._conf.setupUi(d)
        d.exec_()
        return
        fname = QtGui.QFileDialog.getOpenFileName(self ,"Open File",
                                                 "/home",
                                                 )
        try:
            t = Tree(str(fname))
        except Exception, e:
            print e
        else:
            self.scene.tree = t
            self.img = TreeStyle()
            self.redraw()

    @QtCore.pyqtSignature("")
    def on_actionSave_newick_triggered(self):
        fname = QtGui.QFileDialog.getSaveFileName(self ,"Save File",
                                                 "/home",
                                                 "Newick (*.nh *.nhx *.nw )")
        nw = self.scene.tree.write()
        try:
            OUT = open(fname,"w")
        except Exception, e:
            print e
        else:
            OUT.write(nw)
            OUT.close()

    @QtCore.pyqtSignature("")
    def on_actionRenderPDF_triggered(self):
        F = QtGui.QFileDialog(self)
        if F.exec_():
            imgName = str(F.selectedFiles()[0])
            if not imgName.endswith(".pdf"):
                imgName += ".pdf"
            save(self.scene, imgName)


    @QtCore.pyqtSignature("")
    def on_actionRender_selected_region_triggered(self):
        if not self.scene.selector.isVisible():
            return QtGui.QMessageBox.information(self, "!",\
                                              "You must select a region first")

        F = QtGui.QFileDialog(self)
        if F.exec_():
            imgName = str(F.selectedFiles()[0])
            if not imgName.endswith(".pdf"):
                imgName += ".pdf"
            save(imgName, take_region=True)


    @QtCore.pyqtSignature("")
    def on_actionPaste_newick_triggered(self):
        text,ok = QtGui.QInputDialog.getText(self,\
                                                 "Paste Newick",\
                                                 "Newick:")
        if ok:
            try:
                t = Tree(str(text))
            except Exception,e:
                print e
            else:
                self.scene.tree = t
                self.redraw()
                self.view.centerOn(0,0)

    def keyPressEvent(self,e):
        key = e.key()
        control = e.modifiers() & QtCore.Qt.ControlModifier
        if key == 77:
            if self.isMaximized():
                self.showNormal()
            else:
                self.showMaximized()
        elif key >= 49 and key <= 58:
            key = key - 48
            m = self.view.matrix()
            m.reset()
            self.view.setMatrix(m)
            self.view.scale(key, key)
            
                
# This function should be reviewed. Probably there are better ways to
# do de same, or at least less messy ways... So far this is what I
# have
class _TableItem(QtGui.QItemDelegate):
    def __init__(self, parent=None):
        QtGui.QItemDelegate.__init__(self, parent)
        self.propdialog = parent

    def paint(self, painter, style, index):
        self.propdialog.tableView.setRowHeight(index.row(), 18)
        val = index.data()
        if getattr(val, "background", None):
            painter.fillRect(style.rect, QtGui.QColor(val.background))
        QtGui.QItemDelegate.paint(self, painter, style, index)

    def createEditor(self, parent, option, index):
        # Edit only values, not property names
        if index.column() != 1:
            return None

        originalValue = index.model().data(index)
        if not self.isSupportedType(originalValue.type()):
            return None

        if re.search("^#[0-9ABCDEFabcdef]{6}$",str(originalValue.toString())):
            origc = QtGui.QColor(str(originalValue.toString()))
            color = QtGui.QColorDialog.getColor(origc)
            if color.isValid():
                self.propdialog._edited_indexes.add( (index.row(), index.column()) )
                index.model().setData(index,QtCore.QVariant(color.name()))
                self.propdialog.apply_changes()

            return None
        else:
            editField = QtGui.QLineEdit(parent)
            editField.setFrame(False)
            validator = QtGui.QRegExpValidator(QtCore.QRegExp(".+"), editField)
            editField.setValidator(validator)
            self.connect(editField, QtCore.SIGNAL("returnPressed()"),
                         self.commitAndCloseEditor)
            self.connect(editField, QtCore.SIGNAL("returnPressed()"),
                         self.propdialog.apply_changes)
            self.propdialog._edited_indexes.add( (index.row(), index.column()) )
            return editField

    def setEditorData(self, editor, index):
        value = index.model().data(index)
        if editor is not None:
            editor.setText(self.displayText(value))

    def isSupportedType(valueType):
        return True

    isSupportedType = staticmethod(isSupportedType)
    def displayText(self,value):
        return value.toString()

    def commitAndCloseEditor(self):
        editor = self.sender()
        self.emit(QtCore.SIGNAL("commitData(QWidget *)"), editor)
        self.emit(QtCore.SIGNAL("closeEditor(QWidget *)"), editor)

class _PropModeChooser(QtGui.QWidget):
    def __init__(self,scene, *args):
        QtGui.QWidget.__init__(self,*args)

class _PropertiesDialog(QtGui.QWidget):
    def __init__(self, scene, *args):
        QtGui.QWidget.__init__(self,*args)
        self.scene = scene
        self._mode = 0
        self.layout =  QtGui.QVBoxLayout()
        self.tableView = QtGui.QTableView()
        self.tableView.verticalHeader().setVisible(False)
        #self.tableView.horizontalHeader().setVisible(True)
        #self.tableView.setVerticalHeader(None)
        self.layout.addWidget(self.tableView)
        self.setLayout(self.layout)
        self.tableView.setGeometry (0, 0, 200,200)


    def update_properties(self, node):
        self.node = node
        self._edited_indexes =  set([])
        self._style_indexes = set([])
        self._prop_indexes = set([])

        self.get_prop_table(node)

    def get_props_in_nodes(self, nodes):
        # sorts properties and faces of selected nodes
        self.prop2nodes = {}
        self.prop2values = {}
        self.style2nodes = {}
        self.style2values = {}

        for n in nodes:
            for pname in n.features:
                pvalue = getattr(n,pname)
                if type(pvalue) == int or \
                   type(pvalue) == float or \
                   type(pvalue) == str :
                    self.prop2nodes.setdefault(pname,[]).append(n)
                    self.prop2values.setdefault(pname,[]).append(pvalue)

            for pname,pvalue in n.img_style.iteritems():
                if type(pvalue) == int or \
                   type(pvalue) == float or \
                   type(pvalue) == str :
                    self.style2nodes.setdefault(pname,[]).append(n)
                    self.style2values.setdefault(pname,[]).append(pvalue)

    def get_prop_table(self, node):
        if self._mode == 0: # node
            self.get_props_in_nodes([node])
        elif self._mode == 1: # childs
            self.get_props_in_nodes(node.get_leaves())
        elif self._mode == 2: # partition
            self.get_props_in_nodes([node]+node.get_descendants())

        total_props = len(self.prop2nodes) + len(self.style2nodes.keys())
        self.model = QtGui.QStandardItemModel(total_props, 2)
        self.model.setHeaderData(0, QtCore.Qt.Horizontal, "Feature")
        self.model.setHeaderData(1, QtCore.Qt.Horizontal, "Value")
        self.tableView.setModel(self.model)
        self.delegate = _TableItem(self)
        self.tableView.setItemDelegate(self.delegate)

        row = 0
        items = self.prop2nodes.items()
        for name, nodes in sorted(items):
            value= getattr(nodes[0],name)

            index1 = self.model.index(row, 0, QtCore.QModelIndex())
            index2 = self.model.index(row, 1, QtCore.QModelIndex())
            f = QtCore.QVariant(name)
            v = QtCore.QVariant(value)
            self.model.setData(index1, f)
            self.model.setData(index2, v)
            self._prop_indexes.add( (index1, index2) )
            row +=1

        keys = self.style2nodes.keys()
        for name in sorted(keys):
            value= self.style2values[name][0]
            index1 = self.model.index(row, 0, QtCore.QModelIndex())
            index2 = self.model.index(row, 1, QtCore.QModelIndex())

            self.model.setData(index1, QtCore.QVariant(name))
            v = QtCore.QVariant(value)
            self.model.setData(index2, v)
            # Creates a variant element
            self._style_indexes.add( (index1, index2) )
            row +=1
        return

    def apply_changes(self):
        # Apply changes on styles
        for i1, i2 in self._style_indexes:
            if (i2.row(), i2.column()) not in self._edited_indexes:
                continue
            name = str(self.model.data(i1).toString())
            value = str(self.model.data(i2).toString())
            for n in self.style2nodes[name]:
                typedvalue = type(n.img_style[name])(value)
                try:
                    n.img_style[name] = typedvalue
                except:
                    #logger(-1, "Wrong format for attribute:", name)
                    break

        # Apply changes on properties
        for i1, i2 in self._prop_indexes:
            if (i2.row(), i2.column()) not in self._edited_indexes:
                continue
            name = str(self.model.data(i1).toString())
            value = str(self.model.data(i2).toString())
            for n in self.prop2nodes[name]:
                try:
                    setattr(n, name, type(getattr(n,name))(value))
                except Exception, e:
                    #logger(-1, "Wrong format for attribute:", name)
                    print e
                    break
        self.update_properties(self.node)
        self.redraw()
        return

class NewickDialog(QtGui.QDialog):
    def __init__(self, node, *args):
        QtGui.QDialog.__init__(self, *args)
        self.node = node

    def update_newick(self):
        f= int(self._conf.nwFormat.currentText())
        self._conf.features_list.selectAll()
        if self._conf.useAllFeatures.isChecked():
            features = []
        elif self._conf.features_list.count()==0:
            features = None
        else:
            features = set()
            for i in self._conf.features_list.selectedItems():
                features.add(str(i.text()))

        nw = self.node.write(format=f, features=features)
        self._conf.newickBox.setText(nw)

    def add_feature(self):
        aName = str(self._conf.attrName.text()).strip()
        if aName != '':
            self._conf.features_list.addItem(aName)
            self.update_newick()
    def del_feature(self):
        r = self._conf.features_list.currentRow()
        self._conf.features_list.takeItem(r)
        self.update_newick()

    def set_custom_features(self):
        state = self._conf.useAllFeatures.isChecked()
        self._conf.features_list.setDisabled(state)
        self._conf.attrName.setDisabled(state)
        self.update_newick()

class _TreeView(QtGui.QGraphicsView):
    def __init__(self,*args):
        QtGui.QGraphicsView.__init__(self,*args)
        self.init_values()
        
        if USE_GL:
            print "USING GL"
            F = QtOpenGL.QGLFormat()
            F.setSampleBuffers(True)
            print F.sampleBuffers()
            self.setViewport(QtOpenGL.QGLWidget())
            self.setRenderHints(QtGui.QPainter.Antialiasing or QtGui.QPainter.SmoothPixmapTransform )
        else:
            self.setRenderHints(QtGui.QPainter.Antialiasing or QtGui.QPainter.SmoothPixmapTransform )

        self.setViewportUpdateMode(QtGui.QGraphicsView.BoundingRectViewportUpdate)
        self.setRenderHints(QtGui.QPainter.Antialiasing or QtGui.QPainter.SmoothPixmapTransform )
        #self.setViewportUpdateMode(QtGui.QGraphicsView.NoViewportUpdate)
        self.setCacheMode(QtGui.QGraphicsView.CacheBackground)
        self.setResizeAnchor(QtGui.QGraphicsView.AnchorUnderMouse)
        #self.setOptimizationFlag (QtGui.QGraphicsView.DontAdjustForAntialiasing)
        self.setOptimizationFlag (QtGui.QGraphicsView.DontSavePainterState)
        #self.setOptimizationFlag (QtGui.QGraphicsView.DontClipPainter)
        #self.scene().setItemIndexMethod(QtGui.QGraphicsScene.NoIndex)
        #self.scene().setBspTreeDepth(24)

<<<<<<< HEAD
=======
    def init_values(self):
        master_item = self.scene().master_item
        self.n2hl = {}
        self.focus_highlight = QtGui.QGraphicsRectItem(master_item)
        self.buffer_node = None
        self.focus_node = None
        self.selector = _SelectorItem(master_item)
        
>>>>>>> c4057e3e
    def resizeEvent(self, e):
        QtGui.QGraphicsView.resizeEvent(self, e)

    def safe_scale(self, xfactor, yfactor):
        self.setTransformationAnchor(self.AnchorUnderMouse)

        xscale = self.matrix().m11()
        yscale = self.matrix().m22()
        srect = self.sceneRect()

        if (xfactor>1 and xscale>200000) or \
                (yfactor>1 and yscale>200000):
            QtGui.QMessageBox.information(self, "!",\
                                              "I will take the microscope!")
            return

        # Do not allow to reduce scale to a value producing height or with smaller than 20 pixels
        # No restrictions to zoom in
        if (yfactor<1 and  srect.width() * yscale < 20):
            pass
        elif (xfactor<1 and  srect.width() * xscale < 20):
            pass
        else:
            self.scale(xfactor, yfactor)

    def highlight_node(self, n, fullRegion=False, fg="red", bg="gray", permanent=False):
        self.unhighlight_node(n)
        item = self.scene().n2i[n]
        hl = QtGui.QGraphicsRectItem(item.content)
        if fullRegion:
            hl.setRect(item.fullRegion)
        else:
            hl.setRect(item.nodeRegion)
        hl.setPen(QtGui.QColor(fg))
        hl.setBrush(QtGui.QColor(bg))
        hl.setOpacity(0.2)
        # save info in Scene
        self.n2hl[n] = hl
        if permanent: 
            item.highlighted = True

    def unhighlight_node(self, n, reset=False):
        if n in self.n2hl:
            item = self.scene().n2i[n]
            if not item.highlighted:
                self.scene().removeItem(self.n2hl[n])
                del self.n2hl[n]
            elif reset:
                self.scene().removeItem(self.n2hl[n])
                del self.n2hl[n]
                item.highlighted = False
            else:
                pass

    def wheelEvent(self,e):
        factor =  (-e.delta() / 360.0)
        if abs(factor)>=1:
            factor = 0.0

        # Ctrl+Shift -> Zoom in X
        if  (e.modifiers() & QtCore.Qt.ControlModifier) and (e.modifiers() & QtCore.Qt.ShiftModifier):
            self.safe_scale(1+factor, 1)

        # Ctrl+Alt -> Zomm in Y
        elif  (e.modifiers() & QtCore.Qt.ControlModifier) and (e.modifiers() & QtCore.Qt.AltModifier):
            self.safe_scale(1,1+factor)

        # Ctrl -> Zoom X,Y
        elif e.modifiers() & QtCore.Qt.ControlModifier:
            self.safe_scale(1-factor, 1-factor)

        # Shift -> Horizontal scroll
        elif e.modifiers() &  QtCore.Qt.ShiftModifier:
            if e.delta()>0:
                self.horizontalScrollBar().setValue(self.horizontalScrollBar().value()-20 )
            else:
                self.horizontalScrollBar().setValue(self.horizontalScrollBar().value()+20 )
        # No modifiers ->  Vertival scroll
        else:
            if e.delta()>0:
                self.verticalScrollBar().setValue(self.verticalScrollBar().value()-20 )
            else:
                self.verticalScrollBar().setValue(self.verticalScrollBar().value()+20 )

    def set_focus(self, node):
        i = self.scene().n2i[node]
        self.focus_highlight.setPen(QtGui.QColor("red"))
        self.focus_highlight.setBrush(QtGui.QColor("SteelBlue"))
        self.focus_highlight.setOpacity(0.2)
        self.focus_highlight.setParentItem(i.content)
        self.focus_highlight.setRect(i.fullRegion)
        self.focus_highlight.setVisible(True)
        self.prop_table.update_properties(node)
        #self.focus_highlight.setRect(i.nodeRegion)
        self.focus_node = node
        self.update()    

    def hide_focus(self):
        return
        #self.focus_highlight.setVisible(False)
    
    def keyPressEvent(self,e):
        key = e.key()
        control = e.modifiers() & QtCore.Qt.ControlModifier
        #print >>sys.stderr, "****** Pressed key: ", key, QtCore.Qt.LeftArrow
        if control:
            if key  == QtCore.Qt.Key_Left:
                self.horizontalScrollBar().setValue(self.horizontalScrollBar().value()-20 )
                self.update()
            elif key  == QtCore.Qt.Key_Right:
                self.horizontalScrollBar().setValue(self.horizontalScrollBar().value()+20 )
                self.update()
            elif key  == QtCore.Qt.Key_Up:
                self.verticalScrollBar().setValue(self.verticalScrollBar().value()-20 )
                self.update()
            elif key  == QtCore.Qt.Key_Down:
                self.verticalScrollBar().setValue(self.verticalScrollBar().value()+20 )
                self.update()
        else:
            if not self.focus_node: 
                self.focus_node = self.scene().tree

            if key == QtCore.Qt.Key_Left:
                if self.focus_node.up:
                    new_focus_node = self.focus_node.up
                    self.set_focus(new_focus_node)
            elif key == QtCore.Qt.Key_Right:
                if self.focus_node.children:
                    new_focus_node = self.focus_node.children[0]
                    self.set_focus(new_focus_node)
            elif key == QtCore.Qt.Key_Up:
                if self.focus_node.up:
                    i = self.focus_node.up.children.index(self.focus_node)
                    if i>0:
                        new_focus_node = self.focus_node.up.children[i-1]
                        self.set_focus(new_focus_node)
            elif key == QtCore.Qt.Key_Down:
                if self.focus_node.up:
                    i = self.focus_node.up.children.index(self.focus_node)
                    if i < len(self.focus_node.up.children)-1:
                        new_focus_node = self.focus_node.up.children[i+1]
                        self.set_focus(new_focus_node)
            elif key == QtCore.Qt.Key_Escape:
                self.hide_focus()
            elif key == QtCore.Qt.Key_Enter or\
                    key == QtCore.Qt.Key_Return:
                self.prop_table.tableView.setFocus()
            elif key == QtCore.Qt.Key_Space:
                self.highlight_node(self.focus_node, fullRegion=True, 
                                    bg=random_color(l=0.5, s=0.5), 
                                    permanent=True)
        QtGui.QGraphicsView.keyPressEvent(self,e)

    def mouseReleaseEvent(self, e):
        self.scene().view.hide_focus()
        curr_pos = self.mapToScene(e.pos())

        x = min(self.selector.startPoint.x(),curr_pos.x())
        y = min(self.selector.startPoint.y(),curr_pos.y())
        w = max(self.selector.startPoint.x(),curr_pos.x()) - x
        h = max(self.selector.startPoint.y(),curr_pos.y()) - y
        if self.selector.startPoint == curr_pos:
            self.selector.setVisible(False)
        self.selector.setActive(False)
        QtGui.QGraphicsView.mouseReleaseEvent(self,e)

    def mousePressEvent(self,e):
        pos = self.mapToScene(e.pos())
        x, y = pos.x(), pos.y()
        self.selector.setRect(x, y, 0,0)
        self.selector.startPoint = QtCore.QPointF(x, y)
        self.selector.setActive(True)
        self.selector.setVisible(True)
        QtGui.QGraphicsView.mousePressEvent(self,e)

    def mouseMoveEvent(self,e):
        curr_pos = self.mapToScene(e.pos())
        if self.selector.isActive():
            x = min(self.selector.startPoint.x(),curr_pos.x())
            y = min(self.selector.startPoint.y(),curr_pos.y())
            w = max(self.selector.startPoint.x(),curr_pos.x()) - x
            h = max(self.selector.startPoint.y(),curr_pos.y()) - y
            self.selector.setRect(x,y,w,h)
        QtGui.QGraphicsView.mouseMoveEvent(self, e)
        

class _BasicNodeActions(object):
    """ Should be added as ActionDelegator """

    @staticmethod
    def init(obj):
        obj.setCursor(QtCore.Qt.PointingHandCursor)
        obj.setAcceptsHoverEvents(True)

    @staticmethod
    def hoverEnterEvent (obj, e):
        print "HOLA"

    @staticmethod
    def hoverLeaveEvent(obj, e):
        print "ADIOS"

    @staticmethod            
    def mousePressEvent(obj, e):
        print "Click"

    @staticmethod
    def mouseReleaseEvent(obj, e):
        if e.button() == QtCore.Qt.RightButton:
            obj.showActionPopup()
        elif e.button() == QtCore.Qt.LeftButton:
            obj.scene().view.set_focus(obj.node)
            #obj.scene().view.prop_table.update_properties(obj.node)

    @staticmethod            
    def hoverEnterEvent (self, e):
        self.scene().view.highlight_node(self.node, fullRegion=True)

    @staticmethod
    def hoverLeaveEvent(self,e):
        self.scene().view.unhighlight_node(self.node)





<|MERGE_RESOLUTION|>--- conflicted
+++ resolved
@@ -151,30 +151,18 @@
     @QtCore.pyqtSignature("")
     def on_actionZoomInX_triggered(self):
         self.scene.img._scale += self.scene.img._scale * 0.05
-<<<<<<< HEAD
-        self.scene.draw()
-=======
-        self.redraw()
->>>>>>> c4057e3e
+        self.redraw()
 
     @QtCore.pyqtSignature("")
     def on_actionZoomOutX_triggered(self):
         self.scene.img._scale -= self.scene.img._scale * 0.05
-<<<<<<< HEAD
-        self.scene.draw()
-=======
-        self.redraw()
->>>>>>> c4057e3e
+        self.redraw()
 
     @QtCore.pyqtSignature("")
     def on_actionZoomInY_triggered(self):
         self.scene.img.branch_vertical_margin += 5
         self.scene.img._scale = None
-<<<<<<< HEAD
-        self.scene.draw()
-=======
-        self.redraw()
->>>>>>> c4057e3e
+        self.redraw()
 
     @QtCore.pyqtSignature("")
     def on_actionZoomOutY_triggered(self):
@@ -249,44 +237,28 @@
     def on_actionBranchLength_triggered(self):
         self.scene.img.show_branch_length ^= True
         self.scene.img._scale = None
-<<<<<<< HEAD
-        self.scene.draw()
-=======
-        self.redraw()
->>>>>>> c4057e3e
+        self.redraw()
         self.view.centerOn(0,0)
 
     @QtCore.pyqtSignature("")
     def on_actionBranchSupport_triggered(self):
         self.scene.img.show_branch_support ^= True
         self.scene.img._scale = None
-<<<<<<< HEAD
-        self.scene.draw()
-=======
-        self.redraw()
->>>>>>> c4057e3e
+        self.redraw()
         self.view.centerOn(0,0)
 
     @QtCore.pyqtSignature("")
     def on_actionLeafName_triggered(self):
         self.scene.img.show_leaf_name ^= True
         self.scene.img._scale = None
-<<<<<<< HEAD
-        self.scene.draw()
-=======
-        self.redraw()
->>>>>>> c4057e3e
+        self.redraw()
         self.view.centerOn(0,0)
 
     @QtCore.pyqtSignature("")
     def on_actionForceTopology_triggered(self):
         self.scene.img.force_topology ^= True
         self.scene.img._scale = None
-<<<<<<< HEAD
-        self.scene.draw()
-=======
-        self.redraw()
->>>>>>> c4057e3e
+        self.redraw()
         self.view.centerOn(0,0)
 
     @QtCore.pyqtSignature("")
@@ -634,8 +606,8 @@
             F = QtOpenGL.QGLFormat()
             F.setSampleBuffers(True)
             print F.sampleBuffers()
-            self.setViewport(QtOpenGL.QGLWidget())
-            self.setRenderHints(QtGui.QPainter.Antialiasing or QtGui.QPainter.SmoothPixmapTransform )
+            self.setViewport(QtOpenGL.QGLWidget(F))
+            self.setRenderHints(QtGui.QPainter.Antialiasing)
         else:
             self.setRenderHints(QtGui.QPainter.Antialiasing or QtGui.QPainter.SmoothPixmapTransform )
 
@@ -650,8 +622,6 @@
         #self.scene().setItemIndexMethod(QtGui.QGraphicsScene.NoIndex)
         #self.scene().setBspTreeDepth(24)
 
-<<<<<<< HEAD
-=======
     def init_values(self):
         master_item = self.scene().master_item
         self.n2hl = {}
@@ -660,7 +630,6 @@
         self.focus_node = None
         self.selector = _SelectorItem(master_item)
         
->>>>>>> c4057e3e
     def resizeEvent(self, e):
         QtGui.QGraphicsView.resizeEvent(self, e)
 
