--- conflicted
+++ resolved
@@ -94,7 +94,6 @@
     # Second, I yield a tree per iteration in newick or ETE format
     features = set(features) if features else set()
     features.update(["name"])
-<<<<<<< HEAD
 
     def _nodereplacer(match):
         pre, b, post =  match.groups()
@@ -130,43 +129,6 @@
     '''
     Computes the total number of species trees that TreeKO algorithm would produce for a given gene tree
 
-=======
-
-    def _nodereplacer(match):
-        pre, b, post =  match.groups()
-        pre = '' if not pre else pre
-        post = '' if not post else post
-        node = nid2node[int(b)]
-        fstring = ""
-        if features: 
-            fstring = "".join(["[&&NHX:",
-                               ','.join(["%s=%s" %(f, getattr(node, f))
-                                         for f in features if hasattr(node, f)])
-                               , "]"])
-
-        return ''.join([pre, node.name, fstring, post])
-    
-    if newick_only:
-        id_match = re.compile("([^0-9])?(\d+)([^0-9])?")
-        for nw in sp_trees:
-            yield re.sub(id_match, _nodereplacer, str(nw)+";")
-    else:
-        for nw in sp_trees:
-            # I take advantage from the fact that I generated the subtrees
-            # using tuples, so str representation is actually a newick :)
-            t = PhyloTree(str(nw)+";")
-            # Map features from original tree
-            for leaf in t.iter_leaves():
-                _nid = int(leaf.name)
-                for f in features:
-                    leaf.add_feature(f, getattr(nid2node[_nid], f))
-            yield t
-
-def calc_subtrees(tree):
-    '''
-    Computes the total number of species trees that TreeKO algorithm would produce for a given gene tree
-
->>>>>>> a7b1e23d
     returns: ntrees, ndups
     ''' 
     n2subtrees = {}
