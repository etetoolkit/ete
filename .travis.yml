language: python
python:
<<<<<<< HEAD
  - 2.7
  - 3.4

# command to install dependencies, e.g. pip install -r requirements.txt --use-mirrors
install: 
  - sudo apt-get install python-qt4 python-numpy python-scipy python-mysqldb python-lxml 2>&1 | tail
  - pip install six
=======
  - "2.6"
  - "2.7_with_system_site_packages"

# command to install dependencies, e.g. pip install -r requirements.txt --use-mirrors
install: 
  - sudo apt-get install python-qt4 python-numpy python-lxml 2>&1 | tail
  - sudo pip install coverage coveralls six
>>>>>>> 710bdbb0
  - /usr/bin/yes | sudo python setup.py install 2>&1 | tail

before_script:
  - python --version
  - "export DISPLAY=:99.0"
  - "sh -e /etc/init.d/xvfb start"
  - sleep 3 # give xvfb some time to start
  - ete version
  #- python -c 'import PyQt4.QtGui'

# command to run tests, e.g. python setup.py test
script: 
  - if [[ $TRAVIS_PYTHON_VERSION == 2.6 ]]; then cd test/ && coverage run test_all.py; else cd test/ && coverage run test_all.py && coverage run -a test_treeview.py; fi

after_success:
  - coveralls

branches:
  only:
    - master

#The email defaults are too talkative while we're getting Travis working nicely.
notifications:
  email: false<|MERGE_RESOLUTION|>--- conflicted
+++ resolved
@@ -1,22 +1,12 @@
 language: python
 python:
-<<<<<<< HEAD
-  - 2.7
-  - 3.4
-
-# command to install dependencies, e.g. pip install -r requirements.txt --use-mirrors
-install: 
-  - sudo apt-get install python-qt4 python-numpy python-scipy python-mysqldb python-lxml 2>&1 | tail
-  - pip install six
-=======
-  - "2.6"
   - "2.7_with_system_site_packages"
+  - "3.4_with_system_site_packages"
 
 # command to install dependencies, e.g. pip install -r requirements.txt --use-mirrors
 install: 
   - sudo apt-get install python-qt4 python-numpy python-lxml 2>&1 | tail
   - sudo pip install coverage coveralls six
->>>>>>> 710bdbb0
   - /usr/bin/yes | sudo python setup.py install 2>&1 | tail
 
 before_script:
