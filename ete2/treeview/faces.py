--- conflicted
+++ resolved
@@ -201,13 +201,8 @@
     def _height(self):
         fm = QtGui.QFontMetrics(self.font)
         h =  fm.boundingRect(QtCore.QRect(), \
-<<<<<<< HEAD
-                                 QtCore.Qt.AlignLeft, \
-                                 self.get_text()).height()
-=======
                              QtCore.Qt.AlignLeft, \
                              self.get_text()).height() 
->>>>>>> f2520cfa
         return h
         # Other buggy alternatives
         # fm = QtGui.QFontMetrics(self.font)
@@ -733,17 +728,6 @@
 
     def __init__(self, seq, seqtype, fsize=10, aafg=aafgcolors,  aabg=aabgcolors, ntfg=ntfgcolors, ntbg=ntbgcolors):
         Face.__init__(self)
-<<<<<<< HEAD
-        self.seq  = seq
-        self.name = "sequence"
-        self.fsize= fsize
-        self.font = QtGui.QFont("Courier", self.fsize)
-        self.style = seqtype
-        self.aafg = aafg
-        self.aabg = aabg
-        self.ntfg = ntfg
-        self.ntbg = ntbg
-=======
         self.seq   = seq
         self.name  = "sequence"
         self.fsize = fsize
@@ -753,7 +737,6 @@
         self.aabg  = aabg
         self.ntfg  = ntfg
         self.ntbg  = ntbg
->>>>>>> f2520cfa
 
     def update_pixmap(self):
 
