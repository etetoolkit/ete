# #START_LICENSE###########################################################
#
# Copyright (C) 2009 by Jaime Huerta Cepas. All rights reserved.
# email: jhcepas@gmail.com
#
# This file is part of the Environment for Tree Exploration program (ETE).
# http://ete.cgenomics.org
#
# ETE is free software: you can redistribute it and/or modify it
# under the terms of the GNU General Public License as published by
# the Free Software Foundation, either version 3 of the License, or
# (at your option) any later version.
#
# ETE is distributed in the hope that it will be useful,
# but WITHOUT ANY WARRANTY; without even the implied warranty of
# MERCHANTABILITY or FITNESS FOR A PARTICULAR PURPOSE.  See the
# GNU General Public License for more details.
#
# You should have received a copy of the GNU General Public License
# along with ETE.  If not, see <http://www.gnu.org/licenses/>.
#
# #END_LICENSE#############################################################

"""
'phylomedb' provides an access API to the data stored in the
phylogenetic database PhylomeDB *[1].

All methods to perform queries are implemented within the
PhylomeDBConnector class.

 *[1] PhylomeDB: a database for genome-wide collections of gene
 phylogenies Jaime Huerta-Cepas, Anibal Bueno, Joaquin Dopazo and Toni
 Gabaldon.

      PhylomeDB is a database of complete phylomes derived for
      different genomes within a specific taxonomic range. All
      phylomes in the database are built using a high-quality
      phylogenetic pipeline that includes evolutionary model testing
      and alignment trimming phases. For each genome, PhylomeDB
      provides the alignments, phylogentic trees and tree-based
      orthology predictions for every single encoded protein.
"""
import re
from string import strip
import MySQLdb
from ete_dev import PhyloTree

__all__ = ["PhylomeDBConnector", "ROOTED_PHYLOMES"]

# This dictionary sets the default age dictionary (if any) must be
# used to root certain phylome trees.
ROOTED_PHYLOMES = {
    1: {
        # Basal eukariotes
        "Ath":10, # Arabidopsis thaliana
        "Cre":10,
        "Pfa":10,
        "Pyo":10,
        "Ddi":10,
        "Gth":10,
        "Lma":10, # leismania
        "Pte":10,
        # Fungi
        "Ago":9,
        "Cal":9,
        "Cgl":9,
        "Cne":9,
        "Dha":9,
        "Ecu":9,
        "Gze":9,
        "Kla":9,
        "Ncr":9,
        "Sce":9, # S.cerevisiae
        "Spb":9,
        "Yli":9,
        # metazoa non chordates
        "Aga":8, # Anopheles
        "Dme":8, # Drosophila melanogaster
        "Ame":8, # Apis meliferae
        "Cel":8, # Caenorabditis elegans
        "Cbr":8, # Caenorabditis brigssae
        # chordates non vertebrates
        "Cin":7, # Ciona intestinalis
        # vertebrates non tetrapodes
        "Dre":6, # Danio rerio
        "Tni":6, # Tetraodom
        "Fru":6, # Fugu rubripes
        # tetrapodes non birds nor mammals
        "Xtr":5, # Xenopus
        # birds
        "Gga":4, # Chicken
        # Mammals non primates
        "Mdo":3, # Monodelphis domestica
        "Mms":3, # Mouse
        "Rno":3, # Rat
        "Cfa":3, # Dog
        "Bta":3, # Cow
        # primates non hominids
        "Ptr":2, # chimp
        "Mmu":2, # Macaca
        # hominids
        "Hsa":1, # human
        },

    # Pea aphid Phylome
    16: {
        "Cel" :10, # C.elegans outgroup
        "Hsa" :9,  # Human outgroup
        "Cin" :9,  # Ciona outgroup
        "Dpu":7,
        "Dps":5,
        "Tca":5,
        "Phu":5,
        "Dme":5,
        "Api":5,
        "Dmo":5,
        "Nvi":5,
        "Dya":5,
        "Aga":5,
        "Cpi":5,
        "Bom":5,
        "Ame":5,
        "Aae":5
        }
    }

class PhylomeDBConnector(object):
    """ Reuturns a connector to a phylomeDB database.

    ARGUMENTS:
    ==========
    host: hostname in which phylomeDB is hosted.
    user: username to the database.
    passwd: password to connect database.
    port: port used to connect database.

    RETURNS:
    ========
    An object whose methods can be used to query the database.
  """
    def __init__(self, host="84.88.66.245", \
                   db="phylomeDB", \
                   user="public", \
                   passwd="public", \
                   port=3306):

        """ Connects to a phylomeDB database and returns an object to
        perform custom queries on it. """

        # Reads phylome config file
        self._SQLconnection = MySQLdb.connect(host = host,\
                                                user   = user,\
                                                passwd = passwd,\
                                                db     = db,\
                                                port   = int(port))

        self._SQL = self._SQLconnection.cursor()

        if user == "phyAdmin":
            self._trees_table    = "trees"
            self._algs_table     = "algs"
            self._phylomes_table = "phylomes"
        else:
            self._trees_table    = "trees_"+user
            self._algs_table     = "algs_"+user
            self._phylomes_table = "phylomes_"+user

    def _execute_block(self, cmd):
        """ Executes a multi-line SQL command and returns the nombre of
        affected rows. """
        commands = cmd.split(";")
        for c in commands:
            c = c.strip()
            if c != "":
                try:
                    rows = self._SQL.execute(c+";")
                except MySQLdb.Error:
                    raise
        return rows

    # Access API methods
    def get_longest_isoform(self, phyID):
        """ returns the protID of the """

        try:
            spc_code    = phyID[:3]
            prot_number = int(phyID[3:])
        except ValueError:
            raise ValueError, "invalid phylome protein ID"
        else:
<<<<<<< HEAD
            cmd = ' SELECT species, IF(gene="" OR gene=NULL,%s,protid) FROM proteins WHERE species="%s" AND gene=(SELECT gene FROM proteins WHERE species="%s" AND protid=%s) ORDER BY length(seq) DESC LIMIT 1; ' % (prot_number,spc_code,spc_code,prot_number)
=======
            cmd = ' SELECT species, IF(gene="" OR gene=NULL,%s,protid) FROM proteins WHERE species="%s" AND (gene,proteome_id)=(SELECT gene, proteome_id FROM proteins WHERE species="%s" AND protid=%s) ORDER BY length(seq) DESC LIMIT 1; ' % (prot_number,spc_code,spc_code,prot_number)
>>>>>>> 074ba433
            if self._SQL.execute(cmd):
                spc,protid = self._SQL.fetchone()
                return "%s%07d" % (spc,protid)
            else:
                return None

<<<<<<< HEAD

=======
>>>>>>> 074ba433
    def get_id_by_external(self, external):
        """ Returns the phylomeID of the given external ID"""

        command = 'SELECT species,protid from id_conversion where external_id="%s"' % (external)
        ids = []
        if self._SQL.execute(command):
            matches = self._SQL.fetchall()
            # Build phyprotID
            for m in matches:
                phyID = self.get_longest_isoform("%s%07d" % (m[0],m[1]))
                if phyID:
                    ids.append( phyID )
        return ids

    def get_id_translations(self, seqid):
        """ returns all the registered translations of a given seqid """

        cmd = 'SELECT external_db,external_id from id_conversion where species="%s" and protid=%d' % (seqid[:3],int(seqid[3:]))
        conversion = {}
        if self._SQL.execute(cmd):
            extids = self._SQL.fetchall()
            for db, eid in extids:
                conversion.setdefault(db, []).append(eid)
        return conversion

    def search_id(self, queryID):
        """ Returns a list of phylome protein Ids associated to the
        given external queryID. If queryID is a phylomeDB id, it
        returns the longest isoform associated to the queryID's gene
        """
        queryID = queryID.strip()

        # This is to avoid weird queryIDs which make create slow or
        # invalid MYSQL queries
        QUERYID_GENERAL_REGEXP_FILTER = "^[\w\d\-_,;:.|#@\/\\\()'<>!]+$"
        QUERYID_INTERNAL_ID_REGEXP_FILTER = "^\w{3}\d{7}$"

        phyID_matches = []
        # First check if id is a phylomeID
        if re.match(QUERYID_INTERNAL_ID_REGEXP_FILTER, queryID):
            phyID = self.get_longest_isoform(queryID)
            phyID_matches.append(phyID)

        elif re.match(QUERYID_GENERAL_REGEXP_FILTER, queryID):
            # Second checks if id is the original name or gene for of a phylome ID
            cmd = 'SELECT species,protid from proteins where name="%s" or gene="%s"' % (queryID,queryID)
            if self._SQL.execute(cmd):
                for spc_code, protid  in self._SQL.fetchall():
                    phyID = self.get_longest_isoform("%s%07d" % (spc_code,protid))
                    phyID_matches.append( phyID )

            # Last checks if id is in the id conversion table and adds the resulting mathes
            hits = self.get_id_by_external(queryID)
            if hits:
                phyID_matches.extend(hits)

        return phyID_matches

    def get_proteomes(self):
        """ Returns all current available proteomes"""
        cmd = 'SELECT * FROM proteomes'
        if self._SQL.execute(cmd):
            return self._SQL.fetchall()

    def get_species(self):
        """ Returns all current available species"""

        cmd = 'SELECT * FROM species'
        if self._SQL.execute(cmd):
            return self._SQL.fetchall()
    def get_phylomes(self):
        """ Returns all current available phylomes """
        cmd = 'SELECT phylome_id,seed_proteome,proteomes,DATE(ts),name,description,comments FROM %s' %(self._phylomes_table)
        phylomes = {}
        if self._SQL.execute(cmd):
            for phylo in self._SQL.fetchall():
                phylome_id = phylo[0]
                phylomes[phylome_id]={}
                phylomes[phylome_id]["seed_proteome"] = phylo[1]
                phylomes[phylome_id]["seed_species"]  = phylo[1][:3]
                phylomes[phylome_id]["proteomes"]     = phylo[2]
                phylomes[phylome_id]["name"]          = phylo[4]
                phylomes[phylome_id]["description"]   = phylo[5]
                phylomes[phylome_id]["date"]          = phylo[3]
                phylomes[phylome_id]["comments"]      = phylo[6]
        return phylomes

    def get_proteomes_in_phylome(self,phylome_id):
        """ Returns a list of proteomes associated to a given phylome_id"""

        cmd = 'SELECT proteomes FROM %s WHERE phylome_id="%s" ' \
            % (self._phylomes_table, phylome_id)
        self._SQL.execute(cmd)
        entries = self._SQL.fetchone()
        if entries:
            proteomes_string = map(strip, entries[0].split(","))
        else:
            proteomes_string = None
        return proteomes_string

    def get_seqids_in_proteome(self, proteome_id, filter_isoforms=True):
        """ Returns all sequences of a given proteome """

        seqids = []
        if filter_isoforms:
            cmd = 'SELECT species,protid,gene,seq FROM proteins WHERE proteome_id="%s" AND species="%s" ' \
                % (proteome_id[3:],proteome_id[:3])
            if self._SQL.execute(cmd):
                entries = self._SQL.fetchall()
                largest_isoforms = {}
                unknown_counter = 0
                for spcs,protid,gene,seq in entries:
                    gene = gene.strip()
                    unknown_counter += 1
                    if not gene:
                        gene="phyunknown%d" % unknown_counter
                        unknown_counter += 1
                    if gene not in largest_isoforms:
                        largest_isoforms[gene] = (spcs,protid,gene,seq)
                    elif len(seq) > len(largest_isoforms[gene][3]):
                        largest_isoforms[gene] = (spcs,protid,gene,seq)
                seqids = ["%s%07d"%(v[0], v[1]) for v in largest_isoforms.values()]
        else:
            cmd = 'SELECT species,protid FROM proteins WHERE proteome_id="%s" AND species="%s" ' \
                % (proteome_id[3:],proteome_id[:3])
            if self._SQL.execute(cmd):
                seqids = ["%s%07d"%(spc,protid) for spc,protid in self._SQL.fetchall()]

        return seqids

    def get_seqs_in_proteome(self, proteome_id, filter_isoforms=True):
        cmd = 'SELECT species,protid,gene,seq FROM proteins WHERE proteome_id="%s" AND species="%s" ' \
            % (proteome_id[3:],proteome_id[:3])
        if self._SQL.execute(cmd):
            entries = self._SQL.fetchall()
            if filter_isoforms:
                largest_isoforms = {}
                unknown_counter = 0
                for spcs,protid,gene,seq in entries:
                    gene = gene.strip()
                    unknown_counter += 1
                    if not gene:
                        gene="phyunknown%d" % unknown_counter
                        unknown_counter += 1
                    if gene not in largest_isoforms:
                        largest_isoforms[gene] = (spcs,protid,gene,seq)
                    elif len(seq) > len(largest_isoforms[gene][3]):
                        largest_isoforms[gene] = (spcs,protid,gene,seq)
                seqs = largest_isoforms.values()
            else:
                seqs = entries
        else:
            seqs = None

        return seqs

    def get_proteome_info(self,proteome_id):
        """ Returns all info about a registered proteome"""

        cmd = 'SELECT proteome_id,species,source,comments,date FROM proteomes WHERE proteome_id ="%s" AND species="%s" ' \
            % (proteome_id[3:],proteome_id[:3])
        info = {}
        if self._SQL.execute(cmd):
            entry = self._SQL.fetchone()
            info["proteome_id"] = entry[0]
            info["species"] = entry[1]
            info["source"] = entry[2]
            info["comments"] = entry[3]
            info["date"] = entry[4]
        return info

    def get_seqid_info(self, protid):
        """ Returns orginal info about a given protid"""
        cmd = 'SELECT species,protid,proteome_id,name,gene,comments,seq FROM proteins WHERE species="%s" and protid="%s"' \
            % (protid[:3],protid[3:])

        info = {}
        if self._SQL.execute(cmd):
            entry = self._SQL.fetchone()
            info["species"] = entry[0]
            info["seqid"] = entry[1]
            info["proteome_id"] = entry[2]
            info["name"] = entry[3]
            info["gene"] = entry[4]
            info["comments"] = entry[5]
            info["seq"] = entry[6]
<<<<<<< HEAD
        return info

    def get_phylome_info(self, phylomeid):
        """ Returns info on a given phylome"""
        cmd = 'SELECT seed_proteome,proteomes,DATE(ts),name,description,comments FROM %s WHERE phylome_id="%s" ' %\
            (self._phylomes_table, phylomeid)
        info = {}
        if self._SQL.execute(cmd):
            all_info = self._SQL.fetchone()
            info["id"]            = int(phylomeid)
            info["seed_proteome"] = all_info[0]
            info["seed_species"]  = all_info[0][:3]
            info["proteomes"]     = all_info[1]
            info["name"]          = all_info[3]
            info["description"]   = all_info[4]
            info["date"]          = all_info[2]
            info["comments"]      = all_info[5]
        return info

=======
        return info

    def get_phylome_info(self, phylomeid):
        """ Returns info on a given phylome"""
        cmd = 'SELECT seed_proteome,proteomes,DATE(ts),name,description,comments FROM %s WHERE phylome_id="%s" ' %\
            (self._phylomes_table, phylomeid)
        info = {}
        if self._SQL.execute(cmd):
            all_info = self._SQL.fetchone()
            info["id"]            = int(phylomeid)
            info["seed_proteome"] = all_info[0]
            info["seed_species"]  = all_info[0][:3]
            info["proteomes"]     = all_info[1]
            info["name"]          = all_info[3]
            info["description"]   = all_info[4]
            info["date"]          = all_info[2]
            info["comments"]      = all_info[5]
        return info

>>>>>>> 074ba433
    def get_species_info(self, taxid_or_code):
        """ Returns all information on a given species_code"""

        command = 'SELECT taxid,code,name from species where taxid="%s"' % (taxid_or_code)
        if self._SQL.execute(command):
            return self._SQL.fetchone()
<<<<<<< HEAD
        else:
            command = 'SELECT taxid,code,name from species where code="%s"' % (taxid_or_code)
            info = {}
            if self._SQL.execute(command):
                entry = self._SQL.fetchone()
                info["taxid"] = entry[0]
                info["code"] = entry[1]
                info["name"] = entry[2]
            return info

    def get_seed_ids(self, phylome_id, filter_isoforms=True):
        # WORKS VERY SLOW !!
        cmd = 'SELECT seed_proteome FROM %s WHERE phylome_id="%s";' % (self._phylomes_table, phylome_id)
        if self._SQL.execute(cmd):
            seed_proteome = self._SQL.fetchone()[0]
            seedids = self.get_seqids_in_proteome(seed_proteome, filter_isoforms=filter_isoforms)
        else:
            seedids = []
        return seedids

    def get_collateral_seeds(self, seqid):
        cmd = 'SELECT seed_id, phylome_id FROM seed_friends WHERE species="%s" and protid="%s";' %\
            (seqid[:3],int(seqid[3:]))
        if self._SQL.execute(cmd):
            return self._SQL.fetchall()
        else:
=======
        else:
            command = 'SELECT taxid,code,name from species where code="%s"' % (taxid_or_code)
            info = {}
            if self._SQL.execute(command):
                entry = self._SQL.fetchone()
                info["taxid"] = entry[0]
                info["code"] = entry[1]
                info["name"] = entry[2]
            return info

    def get_seed_ids(self, phylome_id, filter_isoforms=True):
        # WORKS VERY SLOW !!
        cmd = 'SELECT seed_proteome FROM %s WHERE phylome_id="%s";' % (self._phylomes_table, phylome_id)
        if self._SQL.execute(cmd):
            seed_proteome = self._SQL.fetchone()[0]
            seedids = self.get_seqids_in_proteome(seed_proteome, filter_isoforms=filter_isoforms)
        else:
            seedids = []
        return seedids

    def get_collateral_seeds(self, seqid):
        cmd = 'SELECT seed_id, phylome_id FROM seed_friends WHERE species="%s" and protid="%s";' %\
            (seqid[:3],int(seqid[3:]))
        if self._SQL.execute(cmd):
            return self._SQL.fetchall()
        else:
>>>>>>> 074ba433
            return []

    def get_available_trees(self, seqid, collateral=True):
        trees = {seqid:{}}
        cmd = 'SELECT phylome_id, method FROM %s WHERE species="%s" AND protid="%s" ' \
            %(self._trees_table, seqid[:3], seqid[3:])
        if self._SQL.execute(cmd):
            for phylome_id, method in self._SQL.fetchall():
                if phylome_id in trees[seqid]:
                    trees[seqid][phylome_id].append(method)
                else:
                    trees[seqid][phylome_id] = [method]

        if collateral:
            for cseed, phyid in self.get_collateral_seeds(seqid):
                cmd = 'SELECT method FROM %s WHERE species="%s" AND protid="%s" and phylome_id ="%s" ' \
                    %(self._trees_table, cseed[:3], cseed[3:], phyid)
                if self._SQL.execute(cmd):
                    trees[cseed] = {}
                    trees[cseed][phyid] = [method[0] for method in self._SQL.fetchall()]
        return trees

    def get_available_trees_by_phylome(self, seqid, collateral=True):
        trees = {seqid:{}}
        cmd = 'SELECT phylome_id, method FROM %s WHERE species="%s" AND protid="%s" ' \
            %(self._trees_table, seqid[:3], seqid[3:])

        phyid2trees = {}
        if self._SQL.execute(cmd):
            for phylome_id, method in self._SQL.fetchall():
                if phylome_id not in phyid2trees:
                    phyid2trees[phylome_id] = {seqid: [method]}
                elif seqid in phyid2trees[phylome_id]:
                    phyid2trees[phylome_id][seqid].append(method)
                elif seqid not in phyid2trees[phylome_id]:
                    phyid2trees[phylome_id][seqid] = [method]

        if collateral:
            for cseed, phyid in self.get_collateral_seeds(seqid):
                cmd = 'SELECT method FROM %s WHERE species="%s" AND protid="%s" and phylome_id ="%s" ' \
                    %(self._trees_table, cseed[:3], cseed[3:], phyid)
                if self._SQL.execute(cmd):
                    phyid2trees.setdefault(phyid, {})[cseed] = [method[0] for method in self._SQL.fetchall()]

        return phyid2trees

    def get_available_trees_in_phylome(self, seqid, phylomeid):
        trees = {seqid:{}}
        cmd = 'SELECT method, lk FROM %s WHERE species="%s" AND protid="%s" AND phylome_id=%s' \
            %(self._trees_table, seqid[:3], seqid[3:], phylomeid)
        if self._SQL.execute(cmd):
            return dict(self._SQL.fetchall())
        else:
            return {}

    def get_tree(self, protid, method, phylome_id):
        """ Returns the method-tree associated to a given protid. """

        cmd = 'SELECT newick,lk FROM %s WHERE phylome_id=%s AND species="%s" AND protid="%s" AND method ="%s"' %\
            (self._trees_table, phylome_id, protid[:3],protid[3:],method)
        if self._SQL.execute(cmd):
            entry = self._SQL.fetchone()
            nw = entry[0]
            lk = float(entry[1])
            t  = PhyloTree(nw)
        else:
            t  = None
            lk = None
        return t,lk
    def get_best_tree(self, protid, phylome_id):
        """ Returns the winner ML tree"""

        likelihoods    = {}
        winner_model   = None
        winner_lk      = None
        winner_newick  = None
        t = None
        command ='SELECT newick,method,lk FROM %s WHERE phylome_id=%s AND species="%s" and protid="%s";' \
            % (self._trees_table,phylome_id, protid[:3], protid[3:])
        self._SQL.execute(command)
        result = self._SQL.fetchall()
        for r in result:
            nw,m,lk = r
            if lk < 0:
                likelihoods[m] = lk
                if  winner_lk==None or lk > winner_lk:
                    winner_lk     = lk
                    winner_model  = m
                    winner_newick = nw
        if winner_newick:
            t = PhyloTree(winner_newick)
        return winner_model,likelihoods,t
    def get_algs(self, protid, phylome_id):
        """ Given a protID, it returns a tuple with the raw_alg, clean_alg and
        the number of seqs included.
        """

        command = 'SELECT raw_alg,clean_alg,seqnumber FROM %s WHERE phylome_id=%s AND species="%s" AND protid="%s"' %\
            (self._algs_table, phylome_id, protid[:3],protid[3:])
        self._SQL.execute(command)
        return self._SQL.fetchone()

    def get_raw_alg(self, protid, phylome_id):
        """ Given a protID, it returns a tuple with the raw_alg and
        the number of seqs included.
        """

        command = 'SELECT raw_alg,seqnumber FROM %s WHERE phylome_id=%s AND species="%s" AND protid="%s"' %\
            (self._algs_table, phylome_id, protid[:3],protid[3:])
        if self._SQL.execute(command):
            return self._SQL.fetchone()

    def get_clean_alg(self, protid, phylome_id):
        """ Given a protID, it returns a tuple with the clean_alg and
        the number of seqs included.
        """

        command = 'SELECT clean_alg,seqnumber FROM %s WHERE phylome_id=%s AND species="%s" AND protid="%s"' %\
            (self._algs_table, phylome_id, protid[:3],protid[3:])
        if self._SQL.execute(command):
            return self._SQL.fetchone()


    def get_phylome_trees(self, phylomeid):
        cmd = 'SELECT species, protid, method from %s where phylome_id=%s' \
            %(self._trees_table,phylomeid)
        method2seqid = {}
        if self._SQL.execute(cmd):
            for sp, protid, method in self._SQL.fetchall():
                method2seqid.setdefault(method, []).append("%s%07d" %(sp, protid))
        return method2seqid
    def get_phylome_algs(self, phylomeid):
        cmd = 'SELECT species, protid from %s where phylome_id =%s' \
            %(self._algs_table, phylomeid)
        if self._SQL.execute(cmd):
            return self._SQL.fetchall()
        else:
            return ()

    def count_trees(self, phylomeid):
        cmd = 'SELECT method,count(*) from %s where phylome_id=%s GROUP BY method' \
            %(self._trees_table,phylomeid)
        counter = {}
        if self._SQL.execute(cmd):
            for method, n in self._SQL.fetchall():
                counter[method] = n
        return counter

    def count_algs(self, phylomeid):
        cmd = 'SELECT count(*) from %s where phylome_id=%s;' \
            %(self._algs_table,phylomeid)
        if self._SQL.execute(cmd):
            return  self._SQL.fetchone()[0]
        else:
            return 0

    def get_orthologs(self, seqid, sp2age=None):
        """ Returns the orthology predictions of the given seqid in all
        phylomes.

        Only seed trees will be used to detect orthologies, and trees will
        be rooted as the default policy defined in the API. If phylome has
        an asociated dictionary of species ages,
        root_to_farthest_oldest_leaf algorithm will be applied. Otherwise,
        midpoint is used.

        You can also provide your own species age dictionary to force the
        rooting of the trees according to such data.


        ARGUMENTS:
        ==========

         seqid: the ID of a sequence in the phylomeDB format.
          i.e. Hsa0000001

         sp2age: a dictionary of species code ages (key=species_code,
          value=age).  i.e. {"Hsa":1, "Dme":4, "Ath":10}

        RETURNS:
        =========

        A dictionary of orthologs and inparalogs found in each scanned
        phylomes.

         """
        phylome2or = {}
        if type(seqid) == str:
            seqid = [seqid]
        for sid in seqid:
            avail_trees = self.get_available_trees(sid)
            for seedid, phylomes in avail_trees.iteritems():
                if seedid != sid:
                    continue # Skips collateral trees!!
                for phyid in phylomes:
                    # Get the tree for each seed id
                    method, lks, t = self.get_best_tree(seedid, phyid)
                    # Roots the tree according to a predefined criterion
                    if sp2age is not None:
                        outgroup = t.get_farthest_oldest_leaf(sp2age)
                        t.set_outgroup(outgroup)
                    elif phyid in ROOTED_PHYLOMES:
                        outgroup = t.get_farthest_oldest_leaf( ROOTED_PHYLOMES[phyid] )
                        t.set_outgroup(outgroup)
                    else:
                        t.set_outgroup(t.get_midpoint_outgroup())

                    # Catches the node for our id (not necesarily the
                    # seedid) and obtains its evol events
                    seed_node = t.get_leaves_by_name(sid)[0]
                    evol_events = seed_node.get_my_evol_events()
                    # Predictions are sorted by species.
                    sp2or = {}
                    sp2in = {}
                    or2in = {}
                    for e in filter(lambda x: x.etype=="S", evol_events):
                        for o in e.orthologs:
                            sp = o[:3]
                            # orthologs sorted by species
                            sp2or.setdefault(sp, set([])).add(o)

                            # inparalogs sorted by orthologs
                            or2in.setdefault(o, set([])).update(e.inparalogs)

                            # inparalogs sorted by orthologs
                            sp2in.setdefault(sp, set([])).update(e.inparalogs)

                    phylome2or[phyid] = [sp2or, sp2in, or2in]
        return phylome2or<|MERGE_RESOLUTION|>--- conflicted
+++ resolved
@@ -43,7 +43,7 @@
 import re
 from string import strip
 import MySQLdb
-from ete_dev import PhyloTree
+from ete_test import PhyloTree
 
 __all__ = ["PhylomeDBConnector", "ROOTED_PHYLOMES"]
 
@@ -188,21 +188,13 @@
         except ValueError:
             raise ValueError, "invalid phylome protein ID"
         else:
-<<<<<<< HEAD
-            cmd = ' SELECT species, IF(gene="" OR gene=NULL,%s,protid) FROM proteins WHERE species="%s" AND gene=(SELECT gene FROM proteins WHERE species="%s" AND protid=%s) ORDER BY length(seq) DESC LIMIT 1; ' % (prot_number,spc_code,spc_code,prot_number)
-=======
             cmd = ' SELECT species, IF(gene="" OR gene=NULL,%s,protid) FROM proteins WHERE species="%s" AND (gene,proteome_id)=(SELECT gene, proteome_id FROM proteins WHERE species="%s" AND protid=%s) ORDER BY length(seq) DESC LIMIT 1; ' % (prot_number,spc_code,spc_code,prot_number)
->>>>>>> 074ba433
             if self._SQL.execute(cmd):
                 spc,protid = self._SQL.fetchone()
                 return "%s%07d" % (spc,protid)
             else:
                 return None
 
-<<<<<<< HEAD
-
-=======
->>>>>>> 074ba433
     def get_id_by_external(self, external):
         """ Returns the phylomeID of the given external ID"""
 
@@ -389,7 +381,6 @@
             info["gene"] = entry[4]
             info["comments"] = entry[5]
             info["seq"] = entry[6]
-<<<<<<< HEAD
         return info
 
     def get_phylome_info(self, phylomeid):
@@ -409,34 +400,12 @@
             info["comments"]      = all_info[5]
         return info
 
-=======
-        return info
-
-    def get_phylome_info(self, phylomeid):
-        """ Returns info on a given phylome"""
-        cmd = 'SELECT seed_proteome,proteomes,DATE(ts),name,description,comments FROM %s WHERE phylome_id="%s" ' %\
-            (self._phylomes_table, phylomeid)
-        info = {}
-        if self._SQL.execute(cmd):
-            all_info = self._SQL.fetchone()
-            info["id"]            = int(phylomeid)
-            info["seed_proteome"] = all_info[0]
-            info["seed_species"]  = all_info[0][:3]
-            info["proteomes"]     = all_info[1]
-            info["name"]          = all_info[3]
-            info["description"]   = all_info[4]
-            info["date"]          = all_info[2]
-            info["comments"]      = all_info[5]
-        return info
-
->>>>>>> 074ba433
     def get_species_info(self, taxid_or_code):
         """ Returns all information on a given species_code"""
 
         command = 'SELECT taxid,code,name from species where taxid="%s"' % (taxid_or_code)
         if self._SQL.execute(command):
             return self._SQL.fetchone()
-<<<<<<< HEAD
         else:
             command = 'SELECT taxid,code,name from species where code="%s"' % (taxid_or_code)
             info = {}
@@ -463,34 +432,6 @@
         if self._SQL.execute(cmd):
             return self._SQL.fetchall()
         else:
-=======
-        else:
-            command = 'SELECT taxid,code,name from species where code="%s"' % (taxid_or_code)
-            info = {}
-            if self._SQL.execute(command):
-                entry = self._SQL.fetchone()
-                info["taxid"] = entry[0]
-                info["code"] = entry[1]
-                info["name"] = entry[2]
-            return info
-
-    def get_seed_ids(self, phylome_id, filter_isoforms=True):
-        # WORKS VERY SLOW !!
-        cmd = 'SELECT seed_proteome FROM %s WHERE phylome_id="%s";' % (self._phylomes_table, phylome_id)
-        if self._SQL.execute(cmd):
-            seed_proteome = self._SQL.fetchone()[0]
-            seedids = self.get_seqids_in_proteome(seed_proteome, filter_isoforms=filter_isoforms)
-        else:
-            seedids = []
-        return seedids
-
-    def get_collateral_seeds(self, seqid):
-        cmd = 'SELECT seed_id, phylome_id FROM seed_friends WHERE species="%s" and protid="%s";' %\
-            (seqid[:3],int(seqid[3:]))
-        if self._SQL.execute(cmd):
-            return self._SQL.fetchall()
-        else:
->>>>>>> 074ba433
             return []
 
     def get_available_trees(self, seqid, collateral=True):
