# #START_LICENSE###########################################################
#
# Copyright (C) 2009 by Jaime Huerta Cepas. All rights reserved.
# email: jhcepas@gmail.com
#
# This file is part of the Environment for Tree Exploration program (ETE).
# http://ete.cgenomics.org
#
# ETE is free software: you can redistribute it and/or modify it
# under the terms of the GNU General Public License as published by
# the Free Software Foundation, either version 3 of the License, or
# (at your option) any later version.
#
# ETE is distributed in the hope that it will be useful,
# but WITHOUT ANY WARRANTY; without even the implied warranty of
# MERCHANTABILITY or FITNESS FOR A PARTICULAR PURPOSE.  See the
# GNU General Public License for more details.
#
# You should have received a copy of the GNU General Public License
# along with ETE.  If not, see <http://www.gnu.org/licenses/>.
#
# #END_LICENSE#############################################################

import sys
import re
import math
from os import path

import numpy
from ete_dev.parser.text_arraytable import write_arraytable, read_arraytable

__all__ = ["ArrayTable"]

class ArrayTable(object):
    """This object is thought to work with matrix datasets (like
    microarrays). It allows to load the matrix an access easily to row
    and column vectors. """

    def __str__(self):
        return str(self.matrix)

    def __init__(self, matrix_file=None, mtype="float"):
        self.colNames  = []
        self.rowNames  = []
        self.colValues = {}
        self.rowValues = {}
        self.matrix   = None
        self.mtype = None

        # If matrix file is supplied
        if matrix_file is not None:
            read_arraytable(matrix_file, \
                            mtype=mtype, \
                            arraytable_object = self)

    def get_row_vector(self,rowname):
        """ Returns the vector associated to the given row name """
        return self.rowValues.get(rowname,None)


    def get_column_vector(self,colname):
        """ Returns the vector associated to the given column name """
        return self.colValues.get(colname,None)


    def get_several_column_vectors(self,colnames):
        """ Returns a list of vectors associated to several column names """
        vectors = [self.colValues[cname] for cname in colnames]
        return numpy.array(vectors)

    def get_several_row_vectors(self,rownames):
        """ Returns a list vectors associated to several row names """
        vectors = [self.rowValues[rname] for rname in rownames]
        return numpy.array(vectors)

    def remove_column(self,colname):
        """Removes the given column form the current dataset """
        col_value = self.colValues.pop(colname, None)
        if col_value != None:
            new_indexes = range(len(self.colNames))
            index = self.colNames.index(colname)
            self.colNames.pop(index)
            new_indexes.pop(index)
            newmatrix = self.matrix.swapaxes(0,1)
            newmatrix = newmatrix[new_indexes].swapaxes(0,1)
            self._link_names2matrix(newmatrix)

    def merge_columns(self, groups, grouping_criterion):
        """ Returns a new ArrayTable object in which columns are
        merged according to a given criterion.

        'groups' argument must be a dictionary in which keys are the
        new column names, and each value is the list of current
        column names to be merged.

        'grouping_criterion' must be 'min', 'max' or 'mean', and
        defines how numeric values will be merged.

        Example:
           my_groups = {'NewColumn':['column5', 'column6']}
           new_Array = Array.merge_columns(my_groups, 'max')

        """

        if grouping_criterion == "max":
            grouping_f = get_max_vector
        elif grouping_criterion == "min":
            grouping_f = get_min_vector
        elif grouping_criterion == "mean":
            grouping_f = get_mean_vector
        else:
            raise ValueError, "grouping_criterion not supported. Use max|min|mean "

        grouped_array = self.__class__()
        grouped_matrix = []
        colNames = []
        alltnames = set([])
        for gname,tnames in groups.iteritems():
            all_vectors=[]
            for tn in tnames:
                if tn not in self.colValues:
                    raise ValueError, str(tn)+" column not found."
                if tn in alltnames:
                    raise ValueError, str(tn)+" duplicated column name for merging"
                alltnames.add(tn)
                vector = self.get_column_vector(tn).astype(float)
                all_vectors.append(vector)
            # Store the group vector = max expression of all items in group
            grouped_matrix.append(grouping_f(all_vectors))
            # store group name
            colNames.append(gname)

        for cname in self.colNames:
            if cname not in alltnames:
                grouped_matrix.append(self.get_column_vector(cname))
                colNames.append(cname)

        grouped_array.rowNames= self.rowNames
        grouped_array.colNames= colNames
        vmatrix = numpy.array(grouped_matrix).transpose()
        grouped_array._link_names2matrix(vmatrix)
        return grouped_array

    def transpose(self):
        """ Returns a new ArrayTable in which current matrix is transposed. """

        transposedA = self.__class__()
        transposedM = self.matrix.transpose()
        transposedA.colNames = list(self.rowNames)
        transposedA.rowNames = list(self.colNames)
        transposedA._link_names2matrix(transposedM)

        # Check that everything is ok
        # for n in self.colNames:
        #     print self.get_column_vector(n) ==  transposedA.get_row_vector(n)
        # for n in self.rowNames:
        #     print self.get_row_vector(n) ==  transposedA.get_column_vector(n)
        return transposedA

    def _link_names2matrix(self, m):
        """ Synchronize curent column and row names to the given matrix"""
        if len(self.rowNames) != m.shape[0]:
<<<<<<< HEAD
            raise 'ValueError' , "Expecting matrix with  %d rows" % m.size[0]

        if len(self.colNames) != m.shape[1]:
            raise 'ValueError' , "Expecting matrix with  %d columns" % m.size[1]
=======
            raise ValueError , "Expecting matrix with  %d rows" % m.size[0]

        if len(self.colNames) != m.shape[1]:
            raise ValueError , "Expecting matrix with  %d columns" % m.size[1]
>>>>>>> 074ba433

        self.matrix = m
        self.colValues.clear()
        self.rowValues.clear()
        # link columns names to vectors
        i = 0
        for colname in self.colNames:
            self.colValues[colname] = self.matrix[:,i]
            i+=1
        # link row names to vectors
        i = 0
        for rowname in self.rowNames:
            self.rowValues[rowname] = self.matrix[i,:]
            i+=1

    def write(self, fname, colnames=[]):
        write_arraytable(self, fname, colnames=colnames)



def get_centroid_dist(vcenter,vlist,fdist):
    d = 0.0
    for v in vlist:
        d += fdist(v,vcenter)
    return 2*(d / len(vlist))

def get_average_centroid_linkage_dist(vcenter1,vlist1,vcenter2,vlist2,fdist):
    d1,d2 = 0.0, 0.0
    for v in vlist1:
        d1 += fdist(v,vcenter2)
    for v in vlist2:
        d2 += fdist(v,vcenter1)
    return (d1+d2) / (len(vlist1)+len(vlist2))

def safe_mean(values):
    """ Returns mean value discarding non finite values """
    valid_values = []
    for v in values:
        if numpy.isfinite(v):
            valid_values.append(v)
    return numpy.mean(valid_values), numpy.std(valid_values)

def safe_mean_vector(vectors):
    """ Returns mean profile discarding non finite values """
    # if only one vector, avg = itself
    if len(vectors)==1:
        return vectors[0], numpy.zeros(len(vectors[0]))
    # Takes the vector length form the first item
    length = len(vectors[0])

    safe_mean = []
    safe_std  = []

    for pos in xrange(length):
        pos_mean = []
        for v in vectors:
            if numpy.isfinite(v[pos]):
                pos_mean.append(v[pos])
        safe_mean.append(numpy.mean(pos_mean))
        safe_std.append(numpy.std(pos_mean))
    return safe_mean, safe_std

<<<<<<< HEAD
# ####################
# distance functions
# ####################

def pearson_dist(v1,v2):
    if (v1 == v2).all():
        return 0.0
    else:
        return 1.0 - stats.pearsonr(v1,v2)[0]

def spearman_dist(v1,v2):
    if (v1 == v2).all():
        return 0.0
    else:
        return 1.0 - stats.spearmanr(v1,v2)[0]

def euclidean_dist(v1,v2):
    if (v1 == v2).all():
        return 0.0
    else:
        return math.sqrt( square_euclidean_dist(v1,v2) )

=======
>>>>>>> 074ba433
def get_mean_vector(vlist):
    a = numpy.array(vlist)
    return numpy.mean(a,0)

def get_median_vector(vlist):
    a = numpy.array(vlist)
    return numpy.median(a)

def get_max_vector(vlist):
    a = numpy.array(vlist)
    return numpy.max(a,0)

def get_min_vector(vlist):
    a = numpy.array(vlist)
<<<<<<< HEAD
    return numpy.min(a,0)


def square_euclidean_dist(v1,v2):
    if (v1 == v2).all():
        return 0.0
    valids  = 0
    distance= 0.0
    for i in xrange(len(v1)):
        if numpy.isfinite(v1[i]) and numpy.isfinite(v2[i]):
            valids += 1
            d = v1[i]-v2[i]
            distance += d*d
    if valids==0:
        raise ValueError, "Cannot calculate values"
    return  distance/valids

__version__="1.0rev95"
__author__="Jaime Huerta-Cepas"
=======
    return numpy.min(a,0)
>>>>>>> 074ba433
<|MERGE_RESOLUTION|>--- conflicted
+++ resolved
@@ -27,7 +27,7 @@
 from os import path
 
 import numpy
-from ete_dev.parser.text_arraytable import write_arraytable, read_arraytable
+from ete_test.parser.text_arraytable import write_arraytable, read_arraytable
 
 __all__ = ["ArrayTable"]
 
@@ -160,17 +160,10 @@
     def _link_names2matrix(self, m):
         """ Synchronize curent column and row names to the given matrix"""
         if len(self.rowNames) != m.shape[0]:
-<<<<<<< HEAD
-            raise 'ValueError' , "Expecting matrix with  %d rows" % m.size[0]
-
-        if len(self.colNames) != m.shape[1]:
-            raise 'ValueError' , "Expecting matrix with  %d columns" % m.size[1]
-=======
             raise ValueError , "Expecting matrix with  %d rows" % m.size[0]
 
         if len(self.colNames) != m.shape[1]:
             raise ValueError , "Expecting matrix with  %d columns" % m.size[1]
->>>>>>> 074ba433
 
         self.matrix = m
         self.colValues.clear()
@@ -233,31 +226,6 @@
         safe_std.append(numpy.std(pos_mean))
     return safe_mean, safe_std
 
-<<<<<<< HEAD
-# ####################
-# distance functions
-# ####################
-
-def pearson_dist(v1,v2):
-    if (v1 == v2).all():
-        return 0.0
-    else:
-        return 1.0 - stats.pearsonr(v1,v2)[0]
-
-def spearman_dist(v1,v2):
-    if (v1 == v2).all():
-        return 0.0
-    else:
-        return 1.0 - stats.spearmanr(v1,v2)[0]
-
-def euclidean_dist(v1,v2):
-    if (v1 == v2).all():
-        return 0.0
-    else:
-        return math.sqrt( square_euclidean_dist(v1,v2) )
-
-=======
->>>>>>> 074ba433
 def get_mean_vector(vlist):
     a = numpy.array(vlist)
     return numpy.mean(a,0)
@@ -272,26 +240,4 @@
 
 def get_min_vector(vlist):
     a = numpy.array(vlist)
-<<<<<<< HEAD
-    return numpy.min(a,0)
-
-
-def square_euclidean_dist(v1,v2):
-    if (v1 == v2).all():
-        return 0.0
-    valids  = 0
-    distance= 0.0
-    for i in xrange(len(v1)):
-        if numpy.isfinite(v1[i]) and numpy.isfinite(v2[i]):
-            valids += 1
-            d = v1[i]-v2[i]
-            distance += d*d
-    if valids==0:
-        raise ValueError, "Cannot calculate values"
-    return  distance/valids
-
-__version__="1.0rev95"
-__author__="Jaime Huerta-Cepas"
-=======
-    return numpy.min(a,0)
->>>>>>> 074ba433
+    return numpy.min(a,0)