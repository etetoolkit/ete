#! /usr/bin/env python

# #START_LICENSE###########################################################
#
# Copyright (C) 2009 by Jaime Huerta Cepas. All rights reserved.
# email: jhcepas@gmail.com
#
# This file is part of the Environment for Tree Exploration program (ETE).
# http://ete.cgenomics.org
#
# ETE is free software: you can redistribute it and/or modify it
# under the terms of the GNU General Public License as published by
# the Free Software Foundation, either version 3 of the License, or
# (at your option) any later version.
#
# ETE is distributed in the hope that it will be useful,
# but WITHOUT ANY WARRANTY; without even the implied warranty of
# MERCHANTABILITY or FITNESS FOR A PARTICULAR PURPOSE.  See the
# GNU General Public License for more details.
#
# You should have received a copy of the GNU General Public License
# along with ETE.  If not, see <http://www.gnu.org/licenses/>.
#
# #END_LICENSE#############################################################
import sys
import ez_setup

try:
    from setuptools import setup, find_packages
except ImportError:
    ez_setup.use_setuptools()
    from setuptools import setup, find_packages

python_dependencies = [
    ["numpy", "Numpy is required for the ArrayTable and ClusterTree classes.", 0],
    ["scipy", "Scipy is only required for the clustering validation functions.", 0],
    ["MySQLdb", "MySQLdb is required for the PhylomeDB access API.", 0],
    ["PyQt4", "PyQt4 is required for tree visualization and rendering.", 0]
]

DESCRIPTION="""ETE is a python programming toolkit that assists in the automated
manipulation, analysis and visualization of hierarchical
trees. Besides a broad set of tree handling options, ETE provides
specific methods to work on phylogenetics and clustering analyses. ETE
supports large tree data structures, node annotation, topology
manipulation and provides a highly customizable visualization
framework."""

TAGS = [
    "Development Status :: 6 - Mature",
    "Environment :: Console",
    "Environment :: X11 Applications :: Qt",
    "Intended Audience :: Developers",
    "Intended Audience :: Other Audience",
    "Intended Audience :: Science/Research",
    "License :: OSI Approved :: GNU General Public License (GPL)",
    "Natural Language :: English",
    "Operating System :: MacOS",
    "Operating System :: Microsoft :: Windows",
    "Operating System :: POSIX :: Linux",
    "Programming Language :: Python",
    "Topic :: Scientific/Engineering :: Bio-Informatics",
    "Topic :: Scientific/Engineering :: Visualization",
    "Topic :: Software Development :: Libraries :: Python Modules",
    ]

def can_import(mname):
<<<<<<< HEAD
    try:
        return __import__(mname)
    except:
        return None
=======
    if mname=="PyQt4":
        try:
            __import__("PyQt4.QtCore")
            __import__("PyQt4.QtGui")
        except ImportError:
            try:
                __import__("QtCore")
                __import__("QtGui")
            except ImportError:
                return None
        else:
            return True
    else:
        try:
            __import__(mname)
        except ImportError:
            return None
        else:
            return True
>>>>>>> 074ba433

def ask(string,valid_values,default=-1,case_sensitive=False):
    """ Asks for a keyborad answer """
    v = None
    if not case_sensitive:
        valid_values = [value.lower() for value in valid_values]
    while v not in valid_values:
        v = raw_input("%s [%s]" % (string,','.join(valid_values)))
        if v == '' and default>=0:
            v = valid_values[default]
        if not case_sensitive:
            v = v.lower()
    return v

print
<<<<<<< HEAD
print "Installing ETE (The python Environment for Tree Exploration)."
=======
print "Installing ETE (A python Environment for Tree Exploration)."
>>>>>>> 074ba433
print
print "Checking dependencies..."
missing = False
for mname, msg, ex in python_dependencies:
    if not can_import(mname):
<<<<<<< HEAD
        print mname, "cannot be imported."
        print msg
        con = ask( "Do you want to continue with the installation?", ["y", "n"])
        if con == "n":
            sys.exit()
=======
        print mname, "cannot be found in your python installation."
        print msg
        missing=True
if missing:
    print "\nHowever, you can still install ETE without such funtionalites."
    con = ask( "Do you want to continue with the installation?", ["y", "n"])
    if con == "n":
        sys.exit()
>>>>>>> 074ba433

# SETUP
setup(
    name = "ete2",
    version = open("VERSION").readline().strip(),
    packages = find_packages(),

    requires = [],

    # Project uses reStructuredText, so ensure that the docutils get
    # installed or upgraded on the target machine
    install_requires = [
        ],

    package_data = {
    },
    # metadata for upload to PyPI
    author = "Jaime Huerta-Cepas",
    author_email = "jhcepas@gmail.com",
    maintainer = "Jaime Huerta-Cepas",
    maintainer_email = "jhcepas@gmail.com",
    platforms = "OS Independent",
    license = "GPLv3",
<<<<<<< HEAD
    keywords = "bioinformatics phylogeny phylogenomics genomics ete tree clustering phylogenetics",
    url = "http://ete.cgenomics.org",
=======
    description = "A python Environment for Tree Exploration",
    long_description = DESCRIPTION.replace("\n", " "),
    classifiers = TAGS,
    provides = ['ete2'],
    keywords = "bioinformatics phylogeny evolution phylogenomics genomics tree clustering phylogenetics phylogenetic ete orthology paralogy",
    url = "http://ete.cgenomics.org",
    download_url = "http://ete.cgenomics.org/releases/ete2/",
>>>>>>> 074ba433
)<|MERGE_RESOLUTION|>--- conflicted
+++ resolved
@@ -65,12 +65,6 @@
     ]
 
 def can_import(mname):
-<<<<<<< HEAD
-    try:
-        return __import__(mname)
-    except:
-        return None
-=======
     if mname=="PyQt4":
         try:
             __import__("PyQt4.QtCore")
@@ -90,7 +84,6 @@
             return None
         else:
             return True
->>>>>>> 074ba433
 
 def ask(string,valid_values,default=-1,case_sensitive=False):
     """ Asks for a keyborad answer """
@@ -106,23 +99,12 @@
     return v
 
 print
-<<<<<<< HEAD
-print "Installing ETE (The python Environment for Tree Exploration)."
-=======
 print "Installing ETE (A python Environment for Tree Exploration)."
->>>>>>> 074ba433
 print
 print "Checking dependencies..."
 missing = False
 for mname, msg, ex in python_dependencies:
     if not can_import(mname):
-<<<<<<< HEAD
-        print mname, "cannot be imported."
-        print msg
-        con = ask( "Do you want to continue with the installation?", ["y", "n"])
-        if con == "n":
-            sys.exit()
-=======
         print mname, "cannot be found in your python installation."
         print msg
         missing=True
@@ -131,7 +113,6 @@
     con = ask( "Do you want to continue with the installation?", ["y", "n"])
     if con == "n":
         sys.exit()
->>>>>>> 074ba433
 
 # SETUP
 setup(
@@ -155,10 +136,6 @@
     maintainer_email = "jhcepas@gmail.com",
     platforms = "OS Independent",
     license = "GPLv3",
-<<<<<<< HEAD
-    keywords = "bioinformatics phylogeny phylogenomics genomics ete tree clustering phylogenetics",
-    url = "http://ete.cgenomics.org",
-=======
     description = "A python Environment for Tree Exploration",
     long_description = DESCRIPTION.replace("\n", " "),
     classifiers = TAGS,
@@ -166,5 +143,4 @@
     keywords = "bioinformatics phylogeny evolution phylogenomics genomics tree clustering phylogenetics phylogenetic ete orthology paralogy",
     url = "http://ete.cgenomics.org",
     download_url = "http://ete.cgenomics.org/releases/ete2/",
->>>>>>> 074ba433
 )