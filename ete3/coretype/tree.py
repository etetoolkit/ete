--- conflicted
+++ resolved
@@ -1235,7 +1235,6 @@
         else:
             root = self
 
-<<<<<<< HEAD
         if distribution == "fast":
             new_leaves = deque([root])
             for _ in range(size - 1):
@@ -1315,32 +1314,6 @@
 
         # assign names to leaf nodes in `new_leaves`
         if names_library is not None:
-=======
-        next_deq = deque([root])
-        for i in range(size-1):
-            if random.randint(0, 1):
-                p = next_deq.pop()
-            else:
-                p = next_deq.popleft()
-
-            c1 = p.add_child()
-            c2 = p.add_child()
-            next_deq.extend([c1, c2])
-            if random_branches:
-                c1.dist = random.uniform(*branch_range)
-                c2.dist = random.uniform(*branch_range)
-                c1.support = random.uniform(*support_range)
-                c2.support = random.uniform(*support_range)
-            else:
-                c1.dist = 1.0
-                c2.dist = 1.0
-                c1.support = 1.0
-                c2.support = 1.0
-
-        # next contains leaf nodes
-        charset =  "abcdefghijklmnopqrstuvwxyz"
-        if names_library:
->>>>>>> 110fe31d
             names_library = deque(names_library)
         else:
             charset =  "abcdefghijklmnopqrstuvwxyz"
