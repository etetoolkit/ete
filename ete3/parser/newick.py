--- conflicted
+++ resolved
@@ -246,19 +246,11 @@
         if file_exists:
             if newick.endswith('.gz'):
                 import gzip
-<<<<<<< HEAD
-                with gzip.open(newick) as f:
-                    nw = f.read()
-            else:
-                with open(newick, 'r') as f:
-                    nw = f.read()
-=======
                 with gzip.open(newick) as INPUT:
                     nw = INPUT.read()
             else:
                 with open(newick) as INPUT:
                     nw = INPUT.read()
->>>>>>> 6cad2f71
         else:
             nw = newick
 
